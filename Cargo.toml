[package]
name = "grafana-plugin-sdk"
version = "0.2.0"
authors = ["Ben Sully <ben.sully@grafana.com>"]
license = "MIT/Apache-2.0"
edition = "2021"
rust-version = "1.56"
repository = "https://github.com/grafana/grafana-plugin-sdk-rust"
description = "SDK for building Grafana backend plugins."

[dependencies]
arrow2 = { version = "0.10.0", features = ["io_ipc"] }
chrono = "0.4.19"
futures-core = "0.3.17"
futures-util = "0.3.17"
grafana-plugin-sdk-macros = { version = "0.2.0", path = "./grafana-plugin-sdk-macros" }
http = "0.2.5"
itertools = "0.10.1"
num-traits = "0.2.14"
prost = "0.9.0"
reqwest_lib = { package = "reqwest", version = "0.11.6", optional = true }
serde = { version = "1.0.130", features = ["derive"] }
serde_json = { version = "1.0.69", features = ["float_roundtrip", "raw_value"] }
serde_with = "1.11.0"
thiserror = "1.0.30"
time = { version = "0.3.5", features = ["formatting", "macros"] }
tokio = { version = "1.13.0", features = ["rt-multi-thread"] }
tokio-stream = { version = "0.1.8", features = ["net"] }
<<<<<<< HEAD
tonic = "0.7.0"
tonic-health = "0.5.0"
=======
tonic = "0.6.1"
tonic-health = "0.6.0"
>>>>>>> cfae47a6
tracing = "0.1.29"
tracing-core = "0.1.21"
tracing-log = "0.1.2"
tracing-serde = "0.1.2"
tracing-subscriber = { version = "0.3.1", features = ["env-filter", "json", "time"] }

[dev-dependencies]
async-stream = "0.3.2"
bytes = "1.1.0"
futures = "0.3.17"
paste = "1.0.6"
pretty_assertions = "1.0.0"
prometheus = { version = "0.13.0", default-features = false }
tokio = { version = "1.13.0", features = ["rt-multi-thread"] }
tokio-stream = "0.1.8"

[build-dependencies]
prost-build = "0.9.0"
tonic-build = "0.7.0"

# docs.rs-specific configuration
[package.metadata.docs.rs]
# document all features
all-features = true
# defines the configuration attribute `docsrs`
rustdoc-args = ["--cfg", "docsrs"]

[features]
reqwest = ["reqwest_lib"]<|MERGE_RESOLUTION|>--- conflicted
+++ resolved
@@ -26,13 +26,8 @@
 time = { version = "0.3.5", features = ["formatting", "macros"] }
 tokio = { version = "1.13.0", features = ["rt-multi-thread"] }
 tokio-stream = { version = "0.1.8", features = ["net"] }
-<<<<<<< HEAD
 tonic = "0.7.0"
-tonic-health = "0.5.0"
-=======
-tonic = "0.6.1"
 tonic-health = "0.6.0"
->>>>>>> cfae47a6
 tracing = "0.1.29"
 tracing-core = "0.1.21"
 tracing-log = "0.1.2"
