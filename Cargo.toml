--- conflicted
+++ resolved
@@ -45,13 +45,8 @@
 tokio-stream = "0.1.8"
 
 [build-dependencies]
-<<<<<<< HEAD
-prost-build = "0.9.0"
+prost-build = "0.10.0"
 tonic-build = "0.7.0"
-=======
-prost-build = "0.10.0"
-tonic-build = "0.6.0"
->>>>>>> b5473a50
 
 # docs.rs-specific configuration
 [package.metadata.docs.rs]
